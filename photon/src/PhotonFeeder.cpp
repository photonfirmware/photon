--- conflicted
+++ resolved
@@ -10,11 +10,7 @@
 // divided by 40 tenths of a mm per tooth (4mm) is 11.265625 ticks per tenth mm
 // 8.8 microns per tick
 #define TICKS_PER_TENTH_MM 11.273
-<<<<<<< HEAD
 #define THOUSANDTHS_TICKS_PER_TENTH_MM ((uint32_t)(TICKS_PER_TENTH_MM * 1000))
-=======
-#define THOUSANDTHS_TICKS_PER_TENTH_MM ((uint32_t)TICKS_PER_TENTH_MM * 1000)
->>>>>>> bd378b2e
 #define TENTH_MM_PER_PIP 40
 
 // -----------
@@ -374,12 +370,11 @@
     goal_mm = _position + tenths_mm;
 
     // calculating goal_tick based on absolute, not relative position
-<<<<<<< HEAD
 
     // float goal_tick_precise_f = goal_mm * TICKS_PER_TENTH_MM;
     // volatile int goal_tick_f = round(goal_tick_precise_f);
 
-    long goal_tick_precise = goal_mm * THOUSANDTHS_TICKS_PER_TENTH_MM;
+    signed long goal_tick_precise = goal_mm * THOUSANDTHS_TICKS_PER_TENTH_MM;
     int goal_tick = 0;
 
     if (goal_tick_precise > 0) {
@@ -388,21 +383,6 @@
         goal_tick = (goal_tick_precise - 500) / 1000;   // round a negative integer
     }
 
-
-=======
-    //float goal_tick_precise = goal_mm * TICKS_PER_TENTH_MM;
-    //int goal_tick = round(goal_tick_precise);
-    
-    // fixed point math of above.
-    signed long goal_tick_precise = goal_mm * THOUSANDTHS_TICKS_PER_TENTH_MM;
-    int64_t goal_tick = 0;
-    if (goal_tick_precise > 0) {
-        goal_tick = (goal_tick_precise + 500) / 1000;   // doing rounding, etc. 
-    } else {
-        goal_tick = (goal_tick_precise - 500) / 1000;   // do rounding, etc.
-    }
-
->>>>>>> bd378b2e
     int peel_delay = PEEL_TIME_PER_TENTH_MM * tenths_mm;
 
     // peel film for calculated time
@@ -530,13 +510,8 @@
 
                 // Resetting internal position count so we dont creep up into our 2,147,483,647 limit on the variable
                 // We can only do this when the exact tick we move to is a whole number so we don't accrue any drift
-<<<<<<< HEAD
                 if(goal_tick_precise == goal_tick * 1000){
                     resetEncoderPosition(_encoder->getPosition() - goal_tick_precise);
-=======
-                if((goal_tick_precise % 1000) == 0){
-                    resetEncoderPosition(_encoder->getPosition() - goal_tick);
->>>>>>> bd378b2e
                     setMmPosition(0);
                 }
 
@@ -582,7 +557,6 @@
     }
 
     // calculating goal_tick based on absolute, not relative position
-<<<<<<< HEAD
     // float goal_tick_precise = goal_mm * TICKS_PER_TENTH_MM;
     // int goal_tick = round(goal_tick_precise);
 
@@ -593,18 +567,6 @@
         goal_tick = (goal_tick_precise + 500) / 1000;   // round a positive number
     } else {
         goal_tick = (goal_tick_precise - 500) / 1000;   // round a negative integer
-=======
-    //float goal_tick_precise = goal_mm * TICKS_PER_TENTH_MM;
-    //int goal_tick = round(goal_tick_precise);
-    
-    // fixed point version
-    int32_t goal_tick_precise = goal_mm * THOUSANDTHS_TICKS_PER_TENTH_MM;
-    int32_t goal_tick = 0;
-    if (goal_tick_precise > 0) {
-        goal_tick = (uint32_t)((goal_tick_precise + 500) / 1000);   // doing rounding, etc. 
-    } else {
-        goal_tick = (uint32_t)((goal_tick_precise - 500) / 1000);   // do rounding, etc.
->>>>>>> bd378b2e
     }
 
     uint32_t start_time = millis();
